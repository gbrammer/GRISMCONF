--- conflicted
+++ resolved
@@ -87,40 +87,6 @@
             self.XRANGE[order] = self.__get_value("XRANGE_%s" % (order),type=float)
             self.YRANGE[order] = self.__get_value("YRANGE_%s" % (order),type=float)
 
-<<<<<<< HEAD
-=======
-    def __apply_passband(self,order,passband_tab,threshold):
-        """A helper function that applies an additional passband to the existing sensitivity. This modifies self.SENS_data and also recompute the interpolation function stored in self.SENS"""
-
-        # Apply grism sensitibity to filter... i.e. use filter as wavelength basis
-        fs = interp1d_picklable(self.SENS_data[order][0],self.SENS_data[order][1],bounds_error=False,fill_value=0.)
-
-        xs = []
-        ys = []
-        overlap = 0
-        for i,l in enumerate(np.array(passband_tab["col1"])):
-            xs.append(l)
-            ys.append(passband_tab["col2"][i] * fs(l))
-            if fs(l)>0:
-                overlap = 1
-        if overlap==0:
-            print("Sensitivity and filter passband do not ovelap. Check units...")
-        
-        self.SENS_data[order][1] = np.asarray(ys)
-        self.SENS_data[order][0] = np.asarray(xs)
-
-        wmin = np.min(self.SENS_data[order][0][self.SENS_data[order][1]>np.max(self.SENS_data[order][1])*threshold])
-        wmax = np.max(self.SENS_data[order][0][self.SENS_data[order][1]>np.max(self.SENS_data[order][1])*threshold])
-        #print "Bandpass reduced to ===>",wmin,wmax
-        self.WRANGE[order] = [wmin,wmax]
-
-        self.SENS[order] = interp1d_picklable(self.SENS_data[order][0],self.SENS_data[order][1],bounds_error=False,fill_value=0.)
-
-        return
-
-
-
->>>>>>> 147b92c8
     def DISPL(self,order,x0,y0,t):
         """DISPL() returns the wavelength l = DISPL(x0,y0,t) where x0,y0 is the 
         position on the detector and 0<t<1"""
