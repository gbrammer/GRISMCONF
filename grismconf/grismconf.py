from . import poly
import numpy as np 
import os
from astropy.io import fits
from astropy.table import Table
from scipy.interpolate import interp1d

__version__ = 1.2

class interp1d_picklable:
    """ class wrapper for piecewise linear function
    """
    def __init__(self, xi, yi, **kwargs):
        self.xi = xi
        self.yi = yi
        self.args = kwargs
        self.f = interp1d(xi, yi, **kwargs)

    def __call__(self, xnew):
        return self.f(xnew)

    def _getstate__(self):
        return self.xi, self.yi, self.args

    def __setstate__(self, state):
        self.f = interp1d(state[0], state[1], **state[2])

class Config(object):
    """Class to read and hold GRISM configuration info"""
    def __init__(self,GRISM_CONF,DIRFILTER=None):
        """Read in Grism Configuration file and populate various things"""
        self.__version__=__version__
        self.GRISM_CONF = open(GRISM_CONF).readlines()
        self.GRISM_CONF_PATH = os.path.dirname(GRISM_CONF)
        self.GRISM_CONF_FILE = os.path.basename(GRISM_CONF)

        self.orders = self._get_orders()
        self._DISPX_data = {}
        self._DISPY_data = {}
        self._DISPL_data = {}

        self._DISPX_polyname = {}
        self._DISPY_polyname = {}
        self._DISPL_polyname = {}

        self.SENS = {}
        self.SENS_data = {}

        # Wavelength range of the grism
        self.WRANGE = {}

        # Extent of FOV in detector pixel
        self.XRANGE = {}
        self.YRANGE = {}

        if DIRFILTER!=None:
            # We get the wedge offset values for this direct filter
            r = self._get_value("WEDGE_%s" % (DIRFILTER),type=float)
            self.wx = r[0]
            self.wy = r[1]
        else:
            self.wx = 0.
            self.wy = 0.

        for order in self.orders:    
            self._DISPX_data[order] = self._get_parameters("DISPX",order)
            self._DISPY_data[order] = self._get_parameters("DISPY",order)
            self._DISPL_data[order] = self._get_parameters("DISPL",order)
            self.SENS[order] = self._get_sensitivity(order)
            
            self._DISPX_polyname[order] = np.shape(self._DISPX_data[order])
            self._DISPY_polyname[order] = np.shape(self._DISPY_data[order])
            self._DISPL_polyname[order] = np.shape(self._DISPL_data[order])

            self.SENS_data[order] = self._get_sensitivity(order)

            vg = self.SENS_data[order][1]>np.max(self.SENS_data[order][1])*1e-3
            wmin = np.min(self.SENS_data[order][0][vg])
            wmax = np.max(self.SENS_data[order][0][vg])
            self.WRANGE[order] = [wmin,wmax]
<<<<<<< HEAD
 
            if cross_filter!=None:
                # get name of filter bandpass from config file
                filter_filename = self._get_value("FILTER_%s" % (cross_filter))
                filter_filename = os.path.join(self.GRISM_CONF_PATH,filter_filename)
                passband_tab = Table.read(filter_filename,format="ascii.no_header",data_start=1)
                # Convert bandpass to angstrom
                passband_tab['col1'] = passband_tab['col1']*10000
                self._apply_passband(order,passband_tab,threshold=1e-4)
=======
>>>>>>> 00d90dda

#            if not pool:
            self.SENS[order] = interp1d_picklable(self.SENS_data[order][0],self.SENS_data[order][1],bounds_error=False,fill_value=0.)

            
            self.XRANGE[order] = self._get_value("XRANGE_%s" % (order),type=float)
            self.YRANGE[order] = self._get_value("YRANGE_%s" % (order),type=float)

<<<<<<< HEAD
    def _apply_passband(self,order,passband_tab,threshold):
        """A helper function that applies an additional passband to the existing sensitivity. This modifies self.SENS_data and also recompute the interpolation function stored in self.SENS"""

        # Apply grism sensitibity to filter... i.e. use filter as wavelength basis
        fs = interp1d_picklable(self.SENS_data[order][0],self.SENS_data[order][1],bounds_error=False,fill_value=0.)

        xs = []
        ys = []
        overlap = 0
        for i,l in enumerate(np.array(passband_tab["col1"])):
            xs.append(l)
            ys.append(passband_tab["col2"][i] * fs(l))
            if fs(l)>0:
                overlap = 1
        if overlap==0:
            print("Sensitivity and filter passband do not ovelap. Check units...")
        
        self.SENS_data[order][1] = np.asarray(ys)
        self.SENS_data[order][0] = np.asarray(xs)

        wmin = np.min(self.SENS_data[order][0][self.SENS_data[order][1]>np.max(self.SENS_data[order][1])*threshold])
        wmax = np.max(self.SENS_data[order][0][self.SENS_data[order][1]>np.max(self.SENS_data[order][1])*threshold])
        #print "Bandpass reduced to ===>",wmin,wmax
        self.WRANGE[order] = [wmin,wmax]

        self.SENS[order] = interp1d_picklable(self.SENS_data[order][0],self.SENS_data[order][1],bounds_error=False,fill_value=0.)

        return

    @staticmethod
    def _rotate_coords(dx, dy, theta=0, origin=[0,0]):
        """Rotate cartesian coordinates CW about an origin
        
        Parameters
        ----------
        dx, dy : float or `~numpy.ndarray`
            x and y coordinages
                    
        theta : float
            CW rotation angle, in radians
            
        origin : [float,float]
            Origin about which to rotate
        
        Returns
        -------
        dxr, dyr : float or `~numpy.ndarray`
            Rotated versions of `dx` and `dy`
            
        """
        _mat = np.array([[np.cos(theta), -np.sin(theta)],
                     [np.sin(theta), np.cos(theta)]])

        rot = np.dot(np.array([dx-origin[0], dy-origin[1]]).T, _mat)
        dxr = rot[:,0]+origin[0]
        dyr = rot[:,1]+origin[1]
        return dxr, dyr
        
=======
>>>>>>> 00d90dda
    def DISPL(self,order,x0,y0,t):
        """DISPL() returns the wavelength l = DISPL(x0,y0,t) where x0,y0 is the 
        position on the detector and 0<t<1"""
        return poly.POLY[self._DISPL_polyname[order]](self._DISPL_data[order],x0,y0,t)

    def DDISPL(self,order,x0,y0,t):
        """DDISPL returns the wavelength 1st derivative with respect to t  l =  d(DISPL(x0,y0,t))/dt where x0,y0 is the position on the detector and 0<t<1"""
        return poly.DPOLY[self._DISPL_polyname[order]](self._DISPL_data[order],x0,y0,t)

    def DISPXY(self, order, x0, y0, t, theta=0):
        """Return both `x` and `y` coordinates of a rotated trace
        
        Parameters
        ----------
        order : str
            Order string
            
        x0, y0 : float
            Reference position (i.e., in direct image)

        t : float or `~numpy.ndarray`
            Parameter where to evaluate the trace
            
        theta : float
            CW rotation angle, in radians
        
        Returns
        -------
        dxr, dyr : float or `~np.ndarray`
            Rotated trace coordinates as a function of `t`

        """
        dx = -self.wx + poly.POLY[self._DISPX_polyname[order]](self._DISPX_data[order],x0,y0,t)
        dy = -self.wy + poly.POLY[self._DISPY_polyname[order]](self._DISPY_data[order],x0,y0,t)

        if theta != 0:
            dxr, dyr = self._rotate_coords(dx, dy, theta=theta, origin=[0,0])
            return dxr, dyr
        else:
            return dx, dy
            
    
    def INVDISPXY(self, order, x0, y0, dx=None, dy=None, theta=0, t0=np.linspace(0,1,10)):
        """Return independent variable `t` along rotated trace
        
        Parameters
        ----------
        order : str
            Order string
            
        x0, y0 : float
            Reference position (i.e., in direct image)

        dx : float, `~numpy.ndarray` or None
            `x` coordinate in *rotated* trace where to evaluate the trace
            independent variable `t`.
            
        dy : float, `~numpy.ndarray` or None
            Same as `dx` but evaluate along 'y' axis.
        
        t0 : `~np.ndarray`
            Independent variable location where to evaluate the rotated trace.
            For low-order trace shapes, this can be coarsely sampled as 
            in the default.
            
        Returns
        -------
        tr : float or `~np.ndarray`
            Independent variable `t` evaluated on the rotated trace at
            `dx` or `dy`.

        .. note::
        
        Order of execution is first check if `dx` supplied.  If not, then
        check `dy`.  And if both are None, then return None (do nothing).
        
        """
        if dx is not None:
            xr, yr = self.DISPXY(order, x0, y0, t0, theta=theta)
            so = np.argsort(xr)
            tr = np.interp(dx, xr[so], t0[so])
            return tr
        
        if dy is not None:
            xr, yr = self.DISPXY(order, x0, y0, t0, theta=theta)
            so = np.argsort(yr)
            tr = np.interp(dy, yr[so], t0[so])
            return tr
                 
        return None
        
    def DISPX(self,order,x0,y0,t,theta=0):
        """DISPX() eturns the x offset x'-x = DISPL(x0,y0,t) where x0,y0 is the 
        position on the detector, x'-x is the difference between direct and grism image x-coordinates and 0<t<1"""
        dx = -self.wx + poly.POLY[self._DISPX_polyname[order]](self._DISPX_data[order],x0,y0,t)
            
        return  dx

    def DDISPX(self,order,x0,y0,t):
        """DDISPX returns the  1st derivative of DISPX() with respect to t  d(x'-x)/dt =  d(DISPX(x0,y0,t))/dt where x0,y0 is the position on the detector and 0<t<1"""
        return  poly.DPOLY[self._DISPX_polyname[order]](self._DISPX_data[order],x0,y0,t)

    def DISPY(self,order,x0,y0,t):
        """DISPY() eturns the x offset 'y-y = DISPL(x0,y0,t) where x0,y0 is the 
        position on the detector, y'-y is the difference between direct and grism image y-coordinates and 0<t<1"""
        return  -self.wy + poly.POLY[self._DISPY_polyname[order]](self._DISPY_data[order],x0,y0,t)

    def DDISPY(self,order,x0,y0,t):
        """DDISPY returns the  1st derivative of DISPY() with respect to t  d(y'-y)/dt =  d(DISPY(x0,y0,t))/dt where x0,y0 is the position on the detector and 0<t<1"""
        return poly.DPOLY[self._DISPY_polyname[order]](self._DISPY_data[order],x0,y0,t)

    def INVDISPL(self,order,x0,y0,l):
        """INVDISL() returns the t values corresponding to a given wavelength l, t = INVDISPL(x0,y0,l)"""
        return poly.INVPOLY[self._DISPL_polyname[order]](self._DISPL_data[order],x0,y0,l)

    def INVDISPX(self,order,x0,y0,dx):
        """INVDISPX returns the x value corresponding to a given wavelength l, t = INVDISPL(x0,y0,l)"""
        return poly.INVPOLY[self._DISPX_polyname[order]](self._DISPX_data[order],x0,y0,dx+self.wx)

    def INVDISPY(self,order,x0,y0,dy):
        """INVDISPY returns the y value corresponding to a given wavelength l, t = INVDISPL(x0,y0,l)"""
        return poly.INVPOLY[self._DISPY_polyname[order]](self._DISPY_data[order],x0,y0,dy+self.wy)    

    #def DLDX(self,order,x0,y0,t):
    #    return self.DDISPL(order,x0,y0,t)/self.DDISPX(order,x0,y0,t)

    #def DLDY(self,order,x0,y0,t):
    #    return self.DDISPL(order,x0,y0,t)/self.DDISPY(order,x0,y0,t)

    def _get_orders(self):
        """A helper function that parses the config file and finds all the Orders/BEAMS.
        Simply looks for the BEAM_ keywords"""
        orders = []

        # Get orders 
        for l in self.GRISM_CONF:
            k = "BEAM_"
            if l[0:len(k)]==k:
                ws = l.split()
                order = ws[0].split("_")[-1]
                orders.append(order)
        return orders

    def _get_parameters(self,name,order,str_fmt="%s_%s_"):
        """Return the 2D polynomial array stored in the config file"""
        str = str_fmt % (name,order)
        # Find out how many we have to store
        n = 0
        m = 0
        for l in self.GRISM_CONF:
            if l[0]=="#": continue
            ws = l.split()
            if len(ws)>0 and str in ws[0]:
                i = ws[0].split(str)[-1]
                n = n + 1
                m = len(ws)-1

        arr = np.zeros((n,m))

        for l in self.GRISM_CONF:
            ws = l.split()
            if len(ws)>0 and str in ws[0]:
                i = int(ws[0].split(str)[-1])
                if len(ws)-1 !=m:
                    print("Wrong format for ",GRISM_CONF,name,order)
                    sys.exit(10)
                vals = [float(ww) for ww in ws[1:]]
                arr[i,0:m] = vals

        return arr            

    def _get_value(self,str,type=None):
        """Helper function to simply return the value for a simple keyword parameters
        in the config file."""
        
        for l in self.GRISM_CONF:
            ws = l.split()
            if len(ws)>0 and ws[0]==str:
                if len(ws)==2:
                    if type==None:
                        return ws[1]
                    elif type==float:
                        return float(ws[1])
                else:
                    if type==None:
                        return ws[1:]
                    elif type==float:
                        return [float(x) for x in ws[1:]]

        return None


    def _get_sensitivity(self,order):
        """Helper function that looks for the name of the sensitivity file, reads it and
        stores the content in a simple list [WAVELENGTH, SENSITIVITY]."""
        fname = os.path.join(self.GRISM_CONF_PATH,self._get_value("SENSITIVITY_%s" % (order)))
        fin = fits.open(fname)
        wavs = fin[1].data.field("WAVELENGTH")[:]
        sens = fin[1].data.field("SENSITIVITY")[:]
        fin.close()        
        # Fix for cases where sensitivity is not zero on edges
        sens[0:2] = 0.
        sens[-2:] = 0.
                
        return [wavs,sens]

def testing():
    
    # NIRISS
    gr, filter = 'C', 'F150W'
    order = 'A'
    conf = grismconf.grismconf.Config('GR150{0}.{1}.t.conf'.format(gr, filter))
    
    t = np.linspace(0,1,10)
    x0, y0 = 1536, 1536

    # dx, forward polynomial
    dx = conf.DISPX(order, x0, y0, t)
    dxp = forward(conf._DISPX_data[order], x0, y0, t)
    np.testing.assert_array_almost_equal(dx, dxp, decimal=4)
    
    # inverse
    ti = conf.INVDISPX(order, x0, y0, dx)
    tip = inverse(conf._DISPX_data[order], x0, y0, dx)
    
    np.testing.assert_array_almost_equal(t, ti, decimal=4)
    np.testing.assert_array_almost_equal(ti, tip, decimal=4)
    
    # Derivative is different, correct for `deriv`
    ddx = conf.DDISPX(order, x0, y0, t) 
    ddxp = deriv(conf._DISPX_data[order], x0, y0, t) 
    
    print('DDISPX:',ddx)  # single float
    print('deriv:', ddxp) # evaluated at all t 
    
    
def forward(coeffs, x0, y0, t):
    """Forward evaluation of field-dependent polynomials f(x0,y0,t)
    
    Parameters
    ----------
    x0, y0 : float 
        Coordinate to evaluate the field dependent coefficients
    
    t : float or array-like
        Independent variable at which to evaluate the polynomial
    
    Returns
    -------
    d : float or array-like
        Evaluated value at f(x0,y0,t).
    
    """
    a_i = field_dependent(x0, y0, coeffs)
    d = np.polyval(a_i[::-1], t)
    return d

def deriv(coeffs, x0, y0, t):
    """df/dt of the field-dependent polynomials f(x0,y0,t)
    
    Parameters
    ----------
    x0, y0 : float 
        Coordinate to evaluate the field dependent coefficients
    
    t : float or array-like
        Independent variable at which to evaluate the polynomial
    
    Returns
    -------
    d : float or array-like
        Evaluated derivative at df(x0,y0,t)/dt.
    
    """
    a_i = field_dependent(x0, y0, coeffs)
    if len(a_i) == 1:
        return t*0.
    
    power = np.arange(len(a_i))
    a_i_prime = (a_i*power)[1::][::-1]
    d = np.polyval(a_i_prime, t)
    return d
    
def inverse(coeffs, x0, y0, d):
    """Inverse of field-dependent polynomials, d = f(x0,y0,t)
    
    Parameters
    ----------
    x0, y0 : float 
        Coordinate to evaluate the field dependent coefficients
    
    d : float or array-like
        Dependent variable at which to compute the roots, `t`, i.e., 
        `d = f(x0,y0,t)`.
    
    Returns
    -------
    t : float or array-like
        Independent variable.
        
    .. note::
        
        Current implementation is analytic for polynomial orders 0 and 1.  
        Uses `~numpy.poly1d` to compute roots of higher order polynomials and
        currently returns all roots, i.e., the two roots for a quadratic
        function.
    
    """
    from scipy import polyval
    a_i = field_dependent(x0, y0, coeffs)
    if len(a_i) == 1:
        t = d*0.+a_i
    elif len(a_i) == 2:
        t = (d-a_i[0])/a_i[1]
    else:
        # Check for higher order functions
        p = np.poly1d(a_i[::-1])
        t = np.squeeze([(p-di).roots[0] for di in d])

    return t
    
def field_dependent(x0, y0, coeffs):
    """aXe-like field-dependent coefficients
    
    See the `aXe manual <http://axe.stsci.edu/axe/manual/html/node7.html#SECTION00721200000000000000>`_ for a description of how the field-dependent coefficients are specified.
    
    Parameters
    ----------
    x0, y0 : float or array-like
        Coordinate to evaluate the field dependent coefficients, where
    
    coeffs : array-like
        Field-dependency coefficients
    
    Returns
    -------
    a : float or array-like
        Evaluated field-dependent coefficients
    
    .. note::
    
    Taken from `~grizli`: 
    https://github.com/gbrammer/grizli/blob/master/grizli/grismconf.py#L127.
    
    """
    ## number of coefficients for a given polynomial order
    ## 1:1, 2:3, 3:6, 4:10, order:order*(order+1)/2
    if isinstance(coeffs, float):
        order = 1
    else:
        order = int(-1+np.sqrt(1+8*coeffs.shape[-1])) // 2

    ## Build polynomial terms array
    ## $a = a_0+a_1x_i+a_2y_i+a_3x_i^2+a_4x_iy_i+a_5yi^2+$ ...
    xy = []
    for p in range(order):
        for px in range(p+1):
            #print 'x**%d y**%d' %(p-px, px)
            xy.append(x0**(p-px)*y0**(px))

    ## Evaluate the polynomial, allowing for N-dimensional inputs
    a = np.sum((np.array(xy).T*coeffs).T, axis=0)

    return a<|MERGE_RESOLUTION|>--- conflicted
+++ resolved
@@ -78,55 +78,11 @@
             wmin = np.min(self.SENS_data[order][0][vg])
             wmax = np.max(self.SENS_data[order][0][vg])
             self.WRANGE[order] = [wmin,wmax]
-<<<<<<< HEAD
- 
-            if cross_filter!=None:
-                # get name of filter bandpass from config file
-                filter_filename = self._get_value("FILTER_%s" % (cross_filter))
-                filter_filename = os.path.join(self.GRISM_CONF_PATH,filter_filename)
-                passband_tab = Table.read(filter_filename,format="ascii.no_header",data_start=1)
-                # Convert bandpass to angstrom
-                passband_tab['col1'] = passband_tab['col1']*10000
-                self._apply_passband(order,passband_tab,threshold=1e-4)
-=======
->>>>>>> 00d90dda
-
-#            if not pool:
+
             self.SENS[order] = interp1d_picklable(self.SENS_data[order][0],self.SENS_data[order][1],bounds_error=False,fill_value=0.)
-
-            
+        
             self.XRANGE[order] = self._get_value("XRANGE_%s" % (order),type=float)
             self.YRANGE[order] = self._get_value("YRANGE_%s" % (order),type=float)
-
-<<<<<<< HEAD
-    def _apply_passband(self,order,passband_tab,threshold):
-        """A helper function that applies an additional passband to the existing sensitivity. This modifies self.SENS_data and also recompute the interpolation function stored in self.SENS"""
-
-        # Apply grism sensitibity to filter... i.e. use filter as wavelength basis
-        fs = interp1d_picklable(self.SENS_data[order][0],self.SENS_data[order][1],bounds_error=False,fill_value=0.)
-
-        xs = []
-        ys = []
-        overlap = 0
-        for i,l in enumerate(np.array(passband_tab["col1"])):
-            xs.append(l)
-            ys.append(passband_tab["col2"][i] * fs(l))
-            if fs(l)>0:
-                overlap = 1
-        if overlap==0:
-            print("Sensitivity and filter passband do not ovelap. Check units...")
-        
-        self.SENS_data[order][1] = np.asarray(ys)
-        self.SENS_data[order][0] = np.asarray(xs)
-
-        wmin = np.min(self.SENS_data[order][0][self.SENS_data[order][1]>np.max(self.SENS_data[order][1])*threshold])
-        wmax = np.max(self.SENS_data[order][0][self.SENS_data[order][1]>np.max(self.SENS_data[order][1])*threshold])
-        #print "Bandpass reduced to ===>",wmin,wmax
-        self.WRANGE[order] = [wmin,wmax]
-
-        self.SENS[order] = interp1d_picklable(self.SENS_data[order][0],self.SENS_data[order][1],bounds_error=False,fill_value=0.)
-
-        return
 
     @staticmethod
     def _rotate_coords(dx, dy, theta=0, origin=[0,0]):
@@ -156,9 +112,7 @@
         dxr = rot[:,0]+origin[0]
         dyr = rot[:,1]+origin[1]
         return dxr, dyr
-        
-=======
->>>>>>> 00d90dda
+
     def DISPL(self,order,x0,y0,t):
         """DISPL() returns the wavelength l = DISPL(x0,y0,t) where x0,y0 is the 
         position on the detector and 0<t<1"""
@@ -281,12 +235,6 @@
     def INVDISPY(self,order,x0,y0,dy):
         """INVDISPY returns the y value corresponding to a given wavelength l, t = INVDISPL(x0,y0,l)"""
         return poly.INVPOLY[self._DISPY_polyname[order]](self._DISPY_data[order],x0,y0,dy+self.wy)    
-
-    #def DLDX(self,order,x0,y0,t):
-    #    return self.DDISPL(order,x0,y0,t)/self.DDISPX(order,x0,y0,t)
-
-    #def DLDY(self,order,x0,y0,t):
-    #    return self.DDISPL(order,x0,y0,t)/self.DDISPY(order,x0,y0,t)
 
     def _get_orders(self):
         """A helper function that parses the config file and finds all the Orders/BEAMS.
@@ -363,163 +311,5 @@
         sens[0:2] = 0.
         sens[-2:] = 0.
                 
-        return [wavs,sens]
-
-def testing():
+        return [wavs,sens]    
     
-    # NIRISS
-    gr, filter = 'C', 'F150W'
-    order = 'A'
-    conf = grismconf.grismconf.Config('GR150{0}.{1}.t.conf'.format(gr, filter))
-    
-    t = np.linspace(0,1,10)
-    x0, y0 = 1536, 1536
-
-    # dx, forward polynomial
-    dx = conf.DISPX(order, x0, y0, t)
-    dxp = forward(conf._DISPX_data[order], x0, y0, t)
-    np.testing.assert_array_almost_equal(dx, dxp, decimal=4)
-    
-    # inverse
-    ti = conf.INVDISPX(order, x0, y0, dx)
-    tip = inverse(conf._DISPX_data[order], x0, y0, dx)
-    
-    np.testing.assert_array_almost_equal(t, ti, decimal=4)
-    np.testing.assert_array_almost_equal(ti, tip, decimal=4)
-    
-    # Derivative is different, correct for `deriv`
-    ddx = conf.DDISPX(order, x0, y0, t) 
-    ddxp = deriv(conf._DISPX_data[order], x0, y0, t) 
-    
-    print('DDISPX:',ddx)  # single float
-    print('deriv:', ddxp) # evaluated at all t 
-    
-    
-def forward(coeffs, x0, y0, t):
-    """Forward evaluation of field-dependent polynomials f(x0,y0,t)
-    
-    Parameters
-    ----------
-    x0, y0 : float 
-        Coordinate to evaluate the field dependent coefficients
-    
-    t : float or array-like
-        Independent variable at which to evaluate the polynomial
-    
-    Returns
-    -------
-    d : float or array-like
-        Evaluated value at f(x0,y0,t).
-    
-    """
-    a_i = field_dependent(x0, y0, coeffs)
-    d = np.polyval(a_i[::-1], t)
-    return d
-
-def deriv(coeffs, x0, y0, t):
-    """df/dt of the field-dependent polynomials f(x0,y0,t)
-    
-    Parameters
-    ----------
-    x0, y0 : float 
-        Coordinate to evaluate the field dependent coefficients
-    
-    t : float or array-like
-        Independent variable at which to evaluate the polynomial
-    
-    Returns
-    -------
-    d : float or array-like
-        Evaluated derivative at df(x0,y0,t)/dt.
-    
-    """
-    a_i = field_dependent(x0, y0, coeffs)
-    if len(a_i) == 1:
-        return t*0.
-    
-    power = np.arange(len(a_i))
-    a_i_prime = (a_i*power)[1::][::-1]
-    d = np.polyval(a_i_prime, t)
-    return d
-    
-def inverse(coeffs, x0, y0, d):
-    """Inverse of field-dependent polynomials, d = f(x0,y0,t)
-    
-    Parameters
-    ----------
-    x0, y0 : float 
-        Coordinate to evaluate the field dependent coefficients
-    
-    d : float or array-like
-        Dependent variable at which to compute the roots, `t`, i.e., 
-        `d = f(x0,y0,t)`.
-    
-    Returns
-    -------
-    t : float or array-like
-        Independent variable.
-        
-    .. note::
-        
-        Current implementation is analytic for polynomial orders 0 and 1.  
-        Uses `~numpy.poly1d` to compute roots of higher order polynomials and
-        currently returns all roots, i.e., the two roots for a quadratic
-        function.
-    
-    """
-    from scipy import polyval
-    a_i = field_dependent(x0, y0, coeffs)
-    if len(a_i) == 1:
-        t = d*0.+a_i
-    elif len(a_i) == 2:
-        t = (d-a_i[0])/a_i[1]
-    else:
-        # Check for higher order functions
-        p = np.poly1d(a_i[::-1])
-        t = np.squeeze([(p-di).roots[0] for di in d])
-
-    return t
-    
-def field_dependent(x0, y0, coeffs):
-    """aXe-like field-dependent coefficients
-    
-    See the `aXe manual <http://axe.stsci.edu/axe/manual/html/node7.html#SECTION00721200000000000000>`_ for a description of how the field-dependent coefficients are specified.
-    
-    Parameters
-    ----------
-    x0, y0 : float or array-like
-        Coordinate to evaluate the field dependent coefficients, where
-    
-    coeffs : array-like
-        Field-dependency coefficients
-    
-    Returns
-    -------
-    a : float or array-like
-        Evaluated field-dependent coefficients
-    
-    .. note::
-    
-    Taken from `~grizli`: 
-    https://github.com/gbrammer/grizli/blob/master/grizli/grismconf.py#L127.
-    
-    """
-    ## number of coefficients for a given polynomial order
-    ## 1:1, 2:3, 3:6, 4:10, order:order*(order+1)/2
-    if isinstance(coeffs, float):
-        order = 1
-    else:
-        order = int(-1+np.sqrt(1+8*coeffs.shape[-1])) // 2
-
-    ## Build polynomial terms array
-    ## $a = a_0+a_1x_i+a_2y_i+a_3x_i^2+a_4x_iy_i+a_5yi^2+$ ...
-    xy = []
-    for p in range(order):
-        for px in range(p+1):
-            #print 'x**%d y**%d' %(p-px, px)
-            xy.append(x0**(p-px)*y0**(px))
-
-    ## Evaluate the polynomial, allowing for N-dimensional inputs
-    a = np.sum((np.array(xy).T*coeffs).T, axis=0)
-
-    return a